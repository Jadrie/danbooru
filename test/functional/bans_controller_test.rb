require 'test_helper'

class BansControllerTest < ActionDispatch::IntegrationTest
  context "A bans controller" do
    setup do
<<<<<<< HEAD
      @mod = create(:moderator_user, name: "danbo")
      @admin = create(:admin_user)
      @user = create(:member_user, id: 999, name: "cirno")

      as(@mod) { @ban = create(:ban, reason: "blah", user: @user, banner: @mod) }
=======
      @mod = create(:moderator_user)
      @ban = create(:ban)
>>>>>>> d9f0a1c5
    end

    context "new action" do
      should "render" do
        get_auth new_ban_path, @mod
        assert_response :success
      end
    end

    context "edit action" do
      should "render" do
        get_auth edit_ban_path(@ban.id), @mod
        assert_response :success
      end
    end

    context "show action" do
      should "render" do
        get_auth ban_path(@ban.id), @mod
        assert_response :success
      end
    end

    context "index action" do
      setup do
        as(@admin) { @admin_ban = create(:ban, user: build(:builder_user), banner: @admin, expires_at: 1.day.ago ) }
      end

      should "render" do
<<<<<<< HEAD
        get bans_path
=======
        get_auth bans_path(search: { user_name: @ban.user.name }), @mod
>>>>>>> d9f0a1c5
        assert_response :success
      end

      should respond_to_search({}).with { [@admin_ban, @ban] }
      should respond_to_search(reason_matches: "blah").with { @ban }
      should respond_to_search(expired: "true").with { @admin_ban }

      context "using includes" do
        should respond_to_search(banner_name: "danbo").with { @ban }
        should respond_to_search(banner: {level: User::Levels::ADMIN}).with { @admin_ban }
        should respond_to_search(user_id: 999).with { @ban }
        should respond_to_search(user: {name: "cirno"}).with { @ban }
        should respond_to_search(user: {level: User::Levels::BUILDER}).with { @admin_ban }
      end
    end

    context "create action" do
      should "allow mods to ban members" do
        assert_difference("Ban.count", 1) do
          @user = create(:user)
          post_auth bans_path, @mod, params: { ban: { duration: 60, reason: "xxx", user_id: @user.id }}

          assert_redirected_to bans_path
          assert_equal(true, @user.reload.is_banned?)
        end
      end

      should "not allow mods to ban admins" do
        assert_difference("Ban.count", 0) do
          post_auth bans_path, @mod, params: { ban: { duration: 60, reason: "xxx", user_id: @admin.id }}

          assert_response 403
          assert_equal(false, @admin.reload.is_banned?)
        end
      end

      should "not allow mods to ban other mods" do
        assert_difference("Ban.count", 0) do
          @mod2 = create(:mod_user)
          post_auth bans_path, @mod, params: { ban: { duration: 60, reason: "xxx", user_id: @mod2.id }}

          assert_response 403
          assert_equal(false, @mod2.reload.is_banned?)
        end
      end

      should "not allow regular users to ban anyone" do
        assert_difference("Ban.count", 0) do
          @user = create(:user)
          post_auth bans_path, @user, params: { ban: { duration: 60, reason: "xxx", user_id: @mod.id }}

          assert_response 403
          assert_equal(false, @mod.reload.is_banned?)
        end
      end

      should "not allow users to be double banned" do
        assert_difference("Ban.count", 0) do
          post_auth bans_path, @mod, params: { ban: { duration: 60, reason: "xxx", user_id: @ban.user.id }}
          assert_response :success
        end
      end
    end

    context "update action" do
      should "update a ban" do
        put_auth ban_path(@ban.id), @mod, params: {ban: {reason: "xxx", duration: 60}}
        assert_equal("xxx", @ban.reload.reason)
        assert_redirected_to(ban_path(@ban))
      end
    end

    context "destroy action" do
      should "destroy a ban" do
        assert_difference("Ban.count", -1) do
          delete_auth ban_path(@ban.id), @mod
          assert_redirected_to bans_path
        end
      end
    end
  end
end<|MERGE_RESOLUTION|>--- conflicted
+++ resolved
@@ -3,16 +3,11 @@
 class BansControllerTest < ActionDispatch::IntegrationTest
   context "A bans controller" do
     setup do
-<<<<<<< HEAD
       @mod = create(:moderator_user, name: "danbo")
       @admin = create(:admin_user)
       @user = create(:member_user, id: 999, name: "cirno")
 
       as(@mod) { @ban = create(:ban, reason: "blah", user: @user, banner: @mod) }
-=======
-      @mod = create(:moderator_user)
-      @ban = create(:ban)
->>>>>>> d9f0a1c5
     end
 
     context "new action" do
@@ -42,11 +37,7 @@
       end
 
       should "render" do
-<<<<<<< HEAD
         get bans_path
-=======
-        get_auth bans_path(search: { user_name: @ban.user.name }), @mod
->>>>>>> d9f0a1c5
         assert_response :success
       end
 
