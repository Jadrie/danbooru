class Comment < ActiveRecord::Base
  include Mentionable

  validate :validate_post_exists, :on => :create
  validate :validate_creator_is_not_limited, :on => :create
  validates_format_of :body, :with => /\S/, :message => 'has no content'
  belongs_to :post
  belongs_to :creator, :class_name => "User"
  belongs_to :updater, :class_name => "User"
  has_many :votes, :class_name => "CommentVote", :dependent => :destroy
  before_validation :initialize_creator, :on => :create
  before_validation :initialize_updater
  after_create :update_last_commented_at_on_create
  after_update(:if => lambda {|rec| CurrentUser.id != rec.creator_id}) do |rec|
    ModAction.log("comment ##{rec.id} updated by #{CurrentUser.name}")
  end
  after_update :update_last_commented_at_on_destroy, :if => lambda {|rec| rec.is_deleted? && rec.is_deleted_changed?}
  after_update(:if => lambda {|rec| rec.is_deleted? && rec.is_deleted_changed? && CurrentUser.id != rec.creator_id}) do |rec|
    ModAction.log("comment ##{rec.id} deleted by #{CurrentUser.name}")
  end
  attr_accessible :body, :post_id, :do_not_bump_post, :is_deleted, :as => [:member, :gold, :platinum, :builder, :janitor, :moderator, :admin]
  attr_accessible :is_sticky, :as => [:moderator, :admin]
  mentionable(
    :message_field => :body, 
    :user_field => :creator_id, 
<<<<<<< HEAD
    :title => lambda {|user_name| "#{creator_name} mentioned you in a comment on post ##{post_id}"},
    :body => lambda {|user_name| "@#{creator_name} mentioned you in a \"comment\":/posts/#{post_id}#comment-#{id} on post ##{post_id}:\n\n[quote]\n#{DText.excerpt(body, "@"+user_name)}\n[/quote]\n"},
=======
    :title => "You were mentioned in a comment",
    :body => lambda {|rec, user_name| "You were mentioned in a \"comment\":/posts/#{rec.post_id}#comment-#{rec.id}\n\n---\n\n[i]#{rec.creator.name} said:[/i]\n\n#{ActionController::Base.helpers.excerpt(rec.body, user_name)}"}
>>>>>>> 80f439f0
  )

  module SearchMethods
    def recent
      reorder("comments.id desc").limit(6)
    end

    def body_matches(query)
      if query =~ /\*/ && CurrentUser.user.is_builder?
        where("body ILIKE ? ESCAPE E'\\\\'", query.to_escaped_for_sql_like)
      else
        where("body_index @@ plainto_tsquery(?)", query.to_escaped_for_tsquery_split).order("comments.id DESC")
      end
    end

    def hidden(user)
      where("score < ? and is_sticky = false", user.comment_threshold)
    end

    def visible(user)
      where("score >= ? or is_sticky = true", user.comment_threshold)
    end

    def deleted
      where("comments.is_deleted = true")
    end

    def undeleted
      where("comments.is_deleted = false")
    end

    def sticky
      where("comments.is_sticky = true")
    end

    def unsticky
      where("comments.is_sticky = false")
    end

    def bumping
      where("comments.do_not_bump_post = false")
    end

    def nonbumping
      where("comments.do_not_bump_post = true")
    end

    def post_tags_match(query)
      PostQueryBuilder.new(query).build(self.joins(:post)).reorder("")
    end

    def for_creator(user_id)
      user_id.present? ? where("creator_id = ?", user_id) : where("false")
    end

    def for_creator_name(user_name)
      for_creator(User.name_to_id(user_name))
    end

    def search(params)
      q = where("true")
      return q if params.blank?

      if params[:body_matches].present?
        q = q.body_matches(params[:body_matches])
      end

      if params[:id].present?
        q = q.where("id in (?)", params[:id].split(",").map(&:to_i))
      end

      if params[:post_id].present?
        q = q.where("post_id in (?)", params[:post_id].split(",").map(&:to_i))
      end

      if params[:post_tags_match].present?
        q = q.post_tags_match(params[:post_tags_match])
      end

      if params[:creator_name].present?
        q = q.for_creator_name(params[:creator_name])
      end

      if params[:creator_id].present?
        q = q.for_creator(params[:creator_id].to_i)
      end

      q = q.deleted if params[:is_deleted] == "true"
      q = q.undeleted if params[:is_deleted] == "false"

      q = q.sticky if params[:is_sticky] == "true"
      q = q.unsticky if params[:is_sticky] == "false"

      q = q.nonbumping if params[:do_not_bump_post] == "true"
      q = q.bumping if params[:do_not_bump_post] == "false"

      case params[:order]
      when "post_id", "post_id_desc"
        q = q.order("comments.post_id DESC, comments.id DESC")
      when "score", "score_desc"
        q = q.order("comments.score DESC, comments.id DESC")
      when "updated_at", "updated_at_desc"
        q = q.order("comments.updated_at DESC")
      else
        q = q.order("comments.id DESC")
      end

      q
    end
  end

  module VoteMethods
    def vote!(val)
      numerical_score = val == "up" ? 1 : -1
      vote = votes.create!(:score => numerical_score)

      if vote.is_positive?
        update_column(:score, score + 1)
      elsif vote.is_negative?
        update_column(:score, score - 1)
      end

      return vote
    end

    def unvote!
      vote = votes.where("user_id = ?", CurrentUser.user.id).first

      if vote
        if vote.is_positive?
          update_column(:score, score - 1)
        else
          update_column(:score, score + 1)
        end

        vote.destroy
      else
        raise CommentVote::Error.new("You have not voted for this comment")
      end
    end
  end

  extend SearchMethods
  include VoteMethods

  def initialize_creator
    self.creator_id = CurrentUser.user.id
    self.ip_addr = CurrentUser.ip_addr
  end

  def initialize_updater
    self.updater_id = CurrentUser.user.id
    self.updater_ip_addr = CurrentUser.ip_addr
  end

  def creator_name
    User.id_to_name(creator_id)
  end

  def updater_name
    User.id_to_name(updater_id)
  end

  def validate_post_exists
    errors.add(:post, "must exist") unless Post.exists?(post_id)
  end

  def validate_creator_is_not_limited
    if creator.is_comment_limited? && !do_not_bump_post?
      errors.add(:base, "You can only post #{Danbooru.config.member_comment_limit} comments per hour")
      false
    elsif creator.can_comment?
      true
    else
      errors.add(:base, "You can not post comments within 1 week of sign up")
      false
    end
  end

  def update_last_commented_at_on_create
    Post.where(:id => post_id).update_all(:last_commented_at => created_at)
    if Comment.where("post_id = ?", post_id).count <= Danbooru.config.comment_threshold && !do_not_bump_post?
      Post.where(:id => post_id).update_all(:last_comment_bumped_at => created_at)
    end
    true
  end

  def update_last_commented_at_on_destroy
    other_comments = Comment.where("post_id = ? and id <> ?", post_id, id).order("id DESC")
    if other_comments.count == 0
      Post.where(:id => post_id).update_all(:last_commented_at => nil)
    else
      Post.where(:id => post_id).update_all(:last_commented_at => other_comments.first.created_at)
    end

    other_comments = other_comments.where("do_not_bump_post = FALSE")
    if other_comments.count == 0
      Post.where(:id => post_id).update_all(:last_comment_bumped_at => nil)
    else
      Post.where(:id => post_id).update_all(:last_comment_bumped_at => other_comments.first.created_at)
    end

    true
  end

  def editable_by?(user)
    creator_id == user.id || user.is_moderator?
  end

  def hidden_attributes
    super + [:body_index]
  end

  def method_attributes
    super + [:creator_name, :updater_name]
  end

  def delete!
    update({ :is_deleted => true }, :as => CurrentUser.role)
  end

  def undelete!
    update({ :is_deleted => false }, :as => CurrentUser.role)
  end
end

Comment.connection.extend(PostgresExtensions)<|MERGE_RESOLUTION|>--- conflicted
+++ resolved
@@ -23,13 +23,8 @@
   mentionable(
     :message_field => :body, 
     :user_field => :creator_id, 
-<<<<<<< HEAD
     :title => lambda {|user_name| "#{creator_name} mentioned you in a comment on post ##{post_id}"},
     :body => lambda {|user_name| "@#{creator_name} mentioned you in a \"comment\":/posts/#{post_id}#comment-#{id} on post ##{post_id}:\n\n[quote]\n#{DText.excerpt(body, "@"+user_name)}\n[/quote]\n"},
-=======
-    :title => "You were mentioned in a comment",
-    :body => lambda {|rec, user_name| "You were mentioned in a \"comment\":/posts/#{rec.post_id}#comment-#{rec.id}\n\n---\n\n[i]#{rec.creator.name} said:[/i]\n\n#{ActionController::Base.helpers.excerpt(rec.body, user_name)}"}
->>>>>>> 80f439f0
   )
 
   module SearchMethods
