class PostPresenter < Presenter
  def self.preview(post, options = {})
    if post.is_deleted? && options[:tags] !~ /status:(?:all|any|deleted|banned)/
      return ""
    end
    
    if post.is_banned? && !CurrentUser.is_gold?
      return ""
    end

    unless Danbooru.config.can_user_see_post?(CurrentUser.user, post)
      return ""
    end

    path = options[:path_prefix] || "/posts"

    html =  %{<article class="#{preview_class(post)}" id="post_#{post.id}" data-id="#{post.id}" data-tags="#{h(post.tag_string)}" data-uploader="#{h(post.uploader_name)}" data-rating="#{post.rating}" data-width="#{post.image_width}" data-height="#{post.image_height}" data-flags="#{post.status_flags}" data-parent-id="#{post.parent_id}" data-has-children="#{post.has_children?}" data-score="#{post.score}" data-fav-count="#{post.fav_count}">}
    if options[:tags].present?
      tag_param = "?tags=#{CGI::escape(options[:tags])}"
    elsif options[:pool_id]
      tag_param = "?pool_id=#{options[:pool_id]}"
    else
      tag_param = nil
    end
    html << %{<a href="#{path}/#{post.id}#{tag_param}">}
    html << %{<img src="#{post.preview_file_url}" alt="#{h(post.tag_string)}">}
    html << %{</a>}
    html << %{</article>}
    html.html_safe
  end

  def self.preview_class(post)
    klass = "post-preview"
    klass << " post-status-pending" if post.is_pending?
    klass << " post-status-flagged" if post.is_flagged?
    klass << " post-status-deleted" if post.is_deleted?
    klass << " post-status-has-parent" if post.parent_id
    klass << " post-status-has-children" if post.has_children?
    klass
  end

  def initialize(post)
    @post = post
  end

  def preview_html
    PostPresenter.preview(@post)
  end

  def humanized_tag_string
    @post.tag_string.split(/ /).slice(0, 25).join(", ").tr("_", " ")
  end

  def humanized_essential_tag_string
    string = []

    if @post.character_tags.any?
      string << @post.character_tags.slice(0, 5).to_sentence
    end

    if @post.copyright_tags.any?
      copytags = @post.copyright_tags.slice(0, 5).to_sentence
      string << (@post.character_tags.any? ? "(#{copytags})" : copytags)
    end

    if @post.artist_tags_excluding_hidden.any?
      string << "drawn by"
      string << @post.artist_tags_excluding_hidden.to_sentence
    end

    string.empty? ? "##{@post.id}" : string.join(" ").tr("_", " ")
  end

  def categorized_tag_string
    string = []

    if @post.copyright_tags.any?
      string << @post.copyright_tags.join(" ")
    end

    if @post.character_tags.any?
      string << @post.character_tags.join(" ")
    end

    if @post.artist_tags.any?
      string << @post.artist_tags.join(" ")
    end

    if @post.general_tags.any?
      string << @post.general_tags.join(" ")
    end

    string.join(" \n")
  end

  def humanized_categorized_tag_string
    string = []

    if @post.copyright_tags.any?
      string << @post.copyright_tags
    end

    if @post.character_tags.any?
      string << @post.character_tags
    end

    if @post.artist_tags.any?
      string << @post.artist_tags
    end

    if @post.general_tags.any?
      string << @post.general_tags
    end

    string.flatten.slice(0, 25).join(", ").tr("_", " ")
  end

  def image_html(template)
    return template.content_tag("p", "The artist requested removal of this image") if @post.is_banned? && !CurrentUser.user.is_gold?
    return template.content_tag("p", template.link_to("You need a gold account to see this image.", template.upgrade_information_users_path)) if !Danbooru.config.can_user_see_post?(CurrentUser.user, @post)

    if @post.is_flash?
      template.render("posts/partials/show/flash", :post => @post)
    elsif !@post.is_image?
      template.render("posts/partials/show/download", :post => @post)
    elsif @post.is_image?
      template.render("posts/partials/show/image", :post => @post)
    end
  end

  def tag_list_html(template, options = {})
    @tag_set_presenter ||= TagSetPresenter.new(@post.tag_array)
    @tag_set_presenter.tag_list_html(template, options.merge(:show_extra_links => CurrentUser.user.is_gold?))
  end

  def split_tag_list_html(template, options = {})
    @tag_set_presenter ||= TagSetPresenter.new(@post.tag_array)
    @tag_set_presenter.split_tag_list_html(template, options.merge(:show_extra_links => CurrentUser.user.is_gold?))
  end

  def has_nav_links?(template)
    (CurrentUser.user.enable_sequential_post_navigation && template.params[:tags].present? && template.params[:tags] !~ /order:/) || @post.pools.active.any?
  end

  def post_footer_for_pool_html(template)
    if template.params[:pool_id]
      pool = Pool.where(:id => template.params[:pool_id]).first
      return if pool.nil?
      return if pool.neighbors(@post).next.nil?
      template.link_to("Next in #{pool.pretty_name}", template.post_path(pool.neighbors(@post).next))
    else
      nil
    end
  end

  def pool_html(template)
    html = ["<ul>"]

    if template.params[:pool_id].present? && @post.belongs_to_pool_with_id?(template.params[:pool_id])
      pool = Pool.where(:id => template.params[:pool_id]).first
      return if pool.nil?
      html += pool_link_html(template, pool, :include_rel => true)

      other_pools = @post.pools.active.where("id <> ?", template.params[:pool_id]).series_first
      other_pools.each do |other_pool|
        html += pool_link_html(template, other_pool)
      end
    else
      first = true
<<<<<<< HEAD
      @post.pools.each do |pool|
=======
      pools = @post.pools.active.series_first
      pools.each do |pool|
>>>>>>> 1ee492c9
        if first && template.params[:tags].blank?
          html += pool_link_html(template, pool, :include_rel => true)
          first = false
        else
          html += pool_link_html(template, pool)
        end
      end
    end

    html << "</ul>"
    html.join("\n").html_safe
  end

  def pool_link_html(template, pool, options = {})
    pool_html = ["<li id='nav-link-for-pool-#{pool.id}'>"]
    match_found = false

    if options[:include_rel]
      prev_rel = "prev"
      next_rel = "next"
      klass = "active pool-category-#{pool.category}"
    else
      prev_rel = nil
      next_rel = nil
      klass = "pool-category-#{pool.category}"
    end

    if @post.id != pool.post_id_array.first
      pool_html << template.link_to("&laquo;".html_safe, template.post_path(pool.post_id_array.first, :pool_id => pool.id), :class => "#{klass} first", :title => "to page 1")
    else
      pool_html << '<span class="first">&laquo;</span>'
    end

    if pool.neighbors(@post).previous
      pool_html << template.link_to("&lsaquo;&thinsp;prev".html_safe, template.post_path(pool.neighbors(@post).previous, :pool_id => pool.id), :rel => prev_rel, :class => "#{klass} prev", :title => "to page #{pool.page_number(pool.neighbors(@post).previous)}")
      match_found = true
    else
      pool_html << '<span class="prev">&lsaquo;&thinsp;prev</span>'
    end

    pool_html << ' <span class="pool-name ' + klass + '">'
    pool_html << template.link_to("Pool: #{pool.pretty_name}", template.pool_path(pool), :title => "page #{pool.page_number(@post.id)}/#{pool.post_count}")
    pool_html << '</span> '

    if pool.neighbors(@post).next
      pool_html << template.link_to("next&thinsp;&rsaquo;".html_safe, template.post_path(pool.neighbors(@post).next, :pool_id => pool.id), :rel => next_rel, :class => "#{klass} next", :title => "to page #{pool.page_number(pool.neighbors(@post).next)}")
      match_found = true
    else
      pool_html << '<span class="next">next&thinsp;&rsaquo;</span>'
    end

    if @post.id != pool.post_id_array.last
      pool_html << template.link_to("&raquo;".html_safe, template.post_path(pool.post_id_array.last, :pool_id => pool.id), :class => "#{klass} last", :title => "to page #{pool.post_count}")
    else
      pool_html << '<span class="last">&raquo;</span>'
    end

    pool_html << "</li>"
    pool_html
  end
end<|MERGE_RESOLUTION|>--- conflicted
+++ resolved
@@ -161,18 +161,14 @@
       return if pool.nil?
       html += pool_link_html(template, pool, :include_rel => true)
 
-      other_pools = @post.pools.active.where("id <> ?", template.params[:pool_id]).series_first
+      other_pools = @post.pools.where("id <> ?", template.params[:pool_id]).series_first
       other_pools.each do |other_pool|
         html += pool_link_html(template, other_pool)
       end
     else
       first = true
-<<<<<<< HEAD
-      @post.pools.each do |pool|
-=======
-      pools = @post.pools.active.series_first
+      pools = @post.pools.series_first
       pools.each do |pool|
->>>>>>> 1ee492c9
         if first && template.params[:tags].blank?
           html += pool_link_html(template, pool, :include_rel => true)
           first = false
